--- conflicted
+++ resolved
@@ -37,7 +37,6 @@
       - hash do bloco é correto (re-hash)
       - proof-of-work: hash inicia com '0' * difficulty
     """
-<<<<<<< HEAD
     # Normaliza para Block objects
     normalized_chain: List[Block] = []
     for b in chain:
@@ -62,43 +61,6 @@
         # proof-of-work
         if not curr.hash.startswith("0" * difficulty):
             return False
-=======
-    normalized = []
-    if not chain:
-        return False
-
-    if isinstance(chain[0], Block):
-        for b in chain:
-            normalized.append(b.as_dict())
-    else:
-        normalized = [dict(b) for b in chain]
-
-    for i in range(1, len(normalized)):
-        prev = normalized[i - 1]
-        cur = normalized[i]
-
-        if cur.get("prev_hash") != prev.get("hash"):
-            return False
-
-        try:
-            temp_block = create_block_from_dict(cur)
-            expected_hash = hash_block(temp_block)
-        except Exception:
-            return False
-
-        remote_hash = cur.get("hash")
-        if not remote_hash:
-            cur["hash"] = expected_hash
-            remote_hash = expected_hash
-
-        if remote_hash != expected_hash:
-            return False
-
-        if difficulty is not None:
-            if not expected_hash.startswith("0" * difficulty):
-                return False
-
->>>>>>> e6813659
     return True
 
 
