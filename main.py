from typing import Dict, List

from chain import (
    get_balance,
    load_chain,
    make_transaction,
    mine_block,
    on_valid_block_callback,
    print_chain,
)
from network import start_server
from utils import load_config

import requests
import json
import os
import threading
import time


if __name__ == "__main__":
    """
    Exemplo de config:
    {
        "node_id": "george_linux", // nome exclusivo para o computador em que o código será executado
        "host": "172.29.20.2", // IP fornecido pelo zerotier para o computador em que o código será executado
        "port": 5002, // porta padrão estabelecida para toda a rede P2P
        "difficulty": 4, // dificuldade de mineração
        "reward": 10, // recompensa pela mineração
        "blockchain_file": "db/blockchain.json", // arquivo para salvar blockchain
        "peers_file": "configs/peers.txt" // arquivo para listar os IPs dos demais pares
    }
    """
    config = load_config()
    blockchain = load_chain(config["blockchain_file"])
    transactions: List[Dict] = []

    def read_peers(peers_file: str) -> List[Dict[str, str]]:
        """Lê arquivo de peers. Cada linha pode ser 'ip' ou 'ip:port'."""
        peers = []
        if not os.path.exists(peers_file):
            return peers
        with open(peers_file, "r") as f:
            for line in f:
                line = line.strip()
                if not line or line.startswith("#"):
                    continue
                if ":" in line:
                    host, port = line.split(":", 1)
                    peers.append({"host": host.strip(), "port": int(port.strip())})
                else:
                    peers.append({"host": line, "port": config["port"]})
        return peers

    def fetch_chain_from_peer(host: str, port: int) -> List[Dict]:
        """Tenta GET em endpoints comuns e retorna chain (lista de blocos) ou None."""
        endpoints = ["/chain", "/blockchain", "/blockchain.json", "/blocks"]
        for ep in endpoints:
            try:
                url = f"http://{host}:{port}{ep}"
                resp = requests.get(url, timeout=3)
                if resp.status_code == 200:
                    try:
                        data = resp.json()
                        if isinstance(data, dict) and "chain" in data:
                            return data["chain"]
                        if isinstance(data, list):
                            return data
                        if isinstance(data, dict) and "blocks" in data and isinstance(data["blocks"], list):
                            return data["blocks"]
                    except ValueError:
                        continue
            except Exception:
                continue
        return None

<<<<<<< HEAD
    def replace_local_chain_if_longer(local_chain: List[Dict], remote_chain: List[Dict], blockchain_file: str):
        """Substitui o arquivo local se a remote for mais longa."""
        if remote_chain is None:
            return local_chain, False
        try:
            if len(remote_chain) > len(local_chain):
                # grava a cadeia remota localmente
                with open(blockchain_file, "w") as f:
                    json.dump(remote_chain, f, indent=2)
                print(f"[consensus] Replaced local chain with longer remote chain (len {len(remote_chain)}).")
                return remote_chain, True
        except Exception as e:
            print(f"[consensus] Erro ao salvar chain remota: {e}")
        return local_chain, False

    def resolve_conflicts(local_chain: List[Dict], blockchain_file: str, peers_file: str, default_port: int, difficulty: int):
        """
        Implementa Longest Chain Rule com validação:
        - valida chains remotas via chain.valid_chain(..., difficulty)
        - adota cadeia mais longa
        - se empate no comprimento, adota cadeia cujo último hash seja numericamente menor
        """
        peers = read_peers(peers_file)
        # normalizar local_chain para lista de dicts para comparações
        try:
            from chain import valid_chain, load_chain as _load_chain
        except Exception:
            # fallback caso import circular apareça
            valid_chain = None
            _load_chain = None

        # criar uma cópia que será atualizada
        new_chain = local_chain
=======
    def resolve_conflicts(local_chain, blockchain_file: str, peers_file: str, default_port: int, difficulty: int):
        """
        Implementa a Longest Chain Rule com tie-breaker:
        - adota cadeia mais longa
        - se empates no comprimento, adota a cadeia cujo last-hash seja numericamente menor
        Valida a cadeia remota antes de adotá-la.
        Aceita tanto lista de Block quanto lista de dicts.
        """
        # Normalizar para lista serializável de dicts ao calcular comprimentos/hashes
        def to_dict_list(chain):
            if not chain:
                return []
            from block import Block as _Block
            if isinstance(chain[0], _Block):
                return [b.as_dict() for b in chain]
            return [dict(b) for b in chain]

        peers = read_peers(peers_file)
        current_dict_chain = to_dict_list(local_chain)
        replaced = False

        from chain import valid_chain, load_chain as _load_chain
>>>>>>> e602579a

        for p in peers:
            remote_chain = fetch_chain_from_peer(p["host"], p.get("port", default_port))
            if not remote_chain:
                continue

<<<<<<< HEAD
            # validar cadeia remota se possível
            try:
                if valid_chain is not None and not valid_chain(remote_chain, difficulty):
                    print(f"[consensus] Remote chain from {p['host']}:{p.get('port', default_port)} is invalid, ignoring.")
                    continue
            except Exception as e:
                print(f"[consensus] Error validating remote chain from {p['host']}:{p.get('port', default_port)}: {e}")
                continue

            # normalizar both para lista de dicts (podem ser Block objects localmente)
            def to_dicts(chain):
                if not chain:
                    return []
                # detectar Block objects pelo primeiro item
                first = chain[0]
                if hasattr(first, "as_dict"):
                    return [b.as_dict() for b in chain]
                else:
                    return [dict(b) for b in chain]

            local_norm = to_dicts(new_chain)
            remote_norm = to_dicts(remote_chain)

            local_len = len(local_norm)
            remote_len = len(remote_norm)
            adopt = False

            if remote_len > local_len:
                adopt = True
            elif remote_len == local_len:
                try:
                    remote_last = remote_norm[-1].get("hash")
                    local_last = local_norm[-1].get("hash")
                    if remote_last and local_last and int(remote_last, 16) < int(local_last, 16):
                        adopt = True
                except Exception:
                    adopt = False

            if adopt:
                try:
                    # gravar cadeia remota e recarregar em memória
                    with open(blockchain_file, "w") as f:
                        json.dump(remote_norm, f, indent=2)
                    if _load_chain is not None:
                        reloaded = _load_chain(blockchain_file)
                        new_chain = reloaded
                    else:
                        new_chain = remote_chain
                    print(f"[consensus] Adopted remote chain from {p['host']}:{p.get('port', default_port)} (len {remote_len}).")
                except Exception as e:
                    print(f"[consensus] Failed to adopt remote chain from {p['host']}:{p.get('port', default_port)}: {e}")

        return new_chain
=======
            try:
                if not valid_chain(remote_chain, difficulty):
                    print(f"[consensus] Remote chain from {p['host']}:{p.get('port', default_port)} is invalid, ignoring.")
                    continue
            except Exception as e:
                print(f"[consensus] Error validating remote chain from {p['host']}:{p.get('port', default_port)}: {e}")
                continue

            local_len = len(current_dict_chain)
            remote_len = len(remote_chain)
            adopt = False

            if remote_len > local_len:
                adopt = True
            elif remote_len == local_len and remote_len > 0:
                try:
                    remote_last = remote_chain[-1].get("hash")
                    local_last = current_dict_chain[-1].get("hash")
                    if remote_last and local_last and int(remote_last, 16) < int(local_last, 16):
                        adopt = True
                except Exception:
                    adopt = False

            if adopt:
                try:
                    with open(blockchain_file, "w") as f:
                        json.dump(remote_chain, f, indent=2)
                    reloaded = _load_chain(blockchain_file)
                    current_dict_chain = [b.as_dict() for b in reloaded]
                    replaced = True
                    print(f"[consensus] Adopted remote chain from {p['host']}:{p.get('port', default_port)} (len {remote_len}).")
                except Exception as e:
                    print(f"[consensus] Failed to adopt remote chain from {p['host']}:{p.get('port', default_port)}: {e}")

        if replaced:
            try:
                reloaded = _load_chain(blockchain_file)
                return reloaded
            except Exception as e:
                print(f"[consensus] Falha ao recarregar blockchain: {e}")
        return local_chain
>>>>>>> e602579a

    # Thread de sincronização periódica: chama resolve_conflicts e atualiza blockchain em-place
    def start_periodic_sync(interval_seconds: int = 3):
        def worker():
            while True:
                try:
                    new_chain = resolve_conflicts(blockchain, config["blockchain_file"], config["peers_file"], config["port"], config["difficulty"])
                    if new_chain:
                        try:
                            # atualiza em-place para preservar referências
                            blockchain[:] = new_chain
                        except Exception:
                            # fallback: sobrescrever a referência (menos desejável, mas seguro)
                            blockchain = new_chain
                            pass
                except Exception as e:
                    print(f"[sync] Error during periodic sync: {e}")
                time.sleep(interval_seconds)

        t = threading.Thread(target=worker, daemon=True)
        t.start()

    start_server(
        config["host"],
        config["port"],
        blockchain,
        config["difficulty"],
        transactions,
        config["blockchain_file"],
        on_valid_block_callback,
    )

    # iniciar sincronização periódica para convergência automática entre peers
    start_periodic_sync(interval_seconds=3)

    # Ao iniciar, tentar resolver conflitos (adotar cadeia mais longa)
    blockchain = resolve_conflicts(blockchain, config["blockchain_file"], config["peers_file"], config["port"], config["difficulty"])

    print("=== SimpleCoin CLI ===")
    while True:
        print("\n1. Add transaction")
        print("2. Mine block")
        print("3. View blockchain")
        print("4. Get balance")
        print("5. Exit")
        choice = input("> ").strip()

        if choice == "1":
            sender = input("Sender: ")
            recipient = input("Recipient: ")
            amount = input("Amount: ")
            make_transaction(
                sender,
                recipient,
                amount,
                transactions,
                config["peers_file"],
                config["port"],
            )

        elif choice == "2":
            # Antes de minerar, garantir que estamos na maior cadeia possível
            blockchain = resolve_conflicts(blockchain, config["blockchain_file"], config["peers_file"], config["port"], config["difficulty"])

            mine_block(
                transactions,
                blockchain,
                config["node_id"],
                config["reward"],
                config["difficulty"],
                config["blockchain_file"],
                config["peers_file"],
                config["port"],
            )

            # Após minerar, verificar se algum peer tem cadeia mais longa (conflito simultâneo)
            blockchain = resolve_conflicts(blockchain, config["blockchain_file"], config["peers_file"], config["port"], config["difficulty"])

        elif choice == "3":
            # Opcional: antes de mostrar, sincronizar
            blockchain = resolve_conflicts(blockchain, config["blockchain_file"], config["peers_file"], config["port"], config["difficulty"])
            print_chain(blockchain)

        elif choice == "4":
            node_id = input("Node ID: ")
            balance = get_balance(node_id, blockchain)
            print(f"[i] The balance of {node_id} is {balance}.")

        elif choice == "5":
            print("Exiting...")
            break

        else:
            print("[!] Invalid choice.")<|MERGE_RESOLUTION|>--- conflicted
+++ resolved
@@ -74,7 +74,6 @@
                 continue
         return None
 
-<<<<<<< HEAD
     def replace_local_chain_if_longer(local_chain: List[Dict], remote_chain: List[Dict], blockchain_file: str):
         """Substitui o arquivo local se a remote for mais longa."""
         if remote_chain is None:
@@ -108,37 +107,12 @@
 
         # criar uma cópia que será atualizada
         new_chain = local_chain
-=======
-    def resolve_conflicts(local_chain, blockchain_file: str, peers_file: str, default_port: int, difficulty: int):
-        """
-        Implementa a Longest Chain Rule com tie-breaker:
-        - adota cadeia mais longa
-        - se empates no comprimento, adota a cadeia cujo last-hash seja numericamente menor
-        Valida a cadeia remota antes de adotá-la.
-        Aceita tanto lista de Block quanto lista de dicts.
-        """
-        # Normalizar para lista serializável de dicts ao calcular comprimentos/hashes
-        def to_dict_list(chain):
-            if not chain:
-                return []
-            from block import Block as _Block
-            if isinstance(chain[0], _Block):
-                return [b.as_dict() for b in chain]
-            return [dict(b) for b in chain]
-
-        peers = read_peers(peers_file)
-        current_dict_chain = to_dict_list(local_chain)
-        replaced = False
-
-        from chain import valid_chain, load_chain as _load_chain
->>>>>>> e602579a
 
         for p in peers:
             remote_chain = fetch_chain_from_peer(p["host"], p.get("port", default_port))
             if not remote_chain:
                 continue
 
-<<<<<<< HEAD
             # validar cadeia remota se possível
             try:
                 if valid_chain is not None and not valid_chain(remote_chain, difficulty):
@@ -192,49 +166,6 @@
                     print(f"[consensus] Failed to adopt remote chain from {p['host']}:{p.get('port', default_port)}: {e}")
 
         return new_chain
-=======
-            try:
-                if not valid_chain(remote_chain, difficulty):
-                    print(f"[consensus] Remote chain from {p['host']}:{p.get('port', default_port)} is invalid, ignoring.")
-                    continue
-            except Exception as e:
-                print(f"[consensus] Error validating remote chain from {p['host']}:{p.get('port', default_port)}: {e}")
-                continue
-
-            local_len = len(current_dict_chain)
-            remote_len = len(remote_chain)
-            adopt = False
-
-            if remote_len > local_len:
-                adopt = True
-            elif remote_len == local_len and remote_len > 0:
-                try:
-                    remote_last = remote_chain[-1].get("hash")
-                    local_last = current_dict_chain[-1].get("hash")
-                    if remote_last and local_last and int(remote_last, 16) < int(local_last, 16):
-                        adopt = True
-                except Exception:
-                    adopt = False
-
-            if adopt:
-                try:
-                    with open(blockchain_file, "w") as f:
-                        json.dump(remote_chain, f, indent=2)
-                    reloaded = _load_chain(blockchain_file)
-                    current_dict_chain = [b.as_dict() for b in reloaded]
-                    replaced = True
-                    print(f"[consensus] Adopted remote chain from {p['host']}:{p.get('port', default_port)} (len {remote_len}).")
-                except Exception as e:
-                    print(f"[consensus] Failed to adopt remote chain from {p['host']}:{p.get('port', default_port)}: {e}")
-
-        if replaced:
-            try:
-                reloaded = _load_chain(blockchain_file)
-                return reloaded
-            except Exception as e:
-                print(f"[consensus] Falha ao recarregar blockchain: {e}")
-        return local_chain
->>>>>>> e602579a
 
     # Thread de sincronização periódica: chama resolve_conflicts e atualiza blockchain em-place
     def start_periodic_sync(interval_seconds: int = 3):
