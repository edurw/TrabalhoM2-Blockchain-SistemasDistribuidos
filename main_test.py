from typing import Dict, List

from chain import load_chain, make_transaction, mine_block, on_valid_block_callback
from network import start_server
from utils import load_config



if __name__ == "__main__":
    config = load_config()
    blockchain = load_chain(config["blockchain_file"])
    transactions: List[Dict] = []

    start_server(
        config["host"],
        config["port"],
        blockchain,
        config["difficulty"],
        transactions,
        config["blockchain_file"],
<<<<<<< HEAD
        config.get("peers_file", "configs/peers.txt"),
=======
        on_valid_block_callback,
>>>>>>> e6813659
    )

    # create a transaction
    print("[TEST] Make transaction")
    make_transaction(
        "george_linux",
        "george_windows",
        10,
        transactions,
        config["peers_file"],
        config["port"],
    )

    print("[TEST] Mine block")
    mine_block(
        transactions,
        blockchain,
        config["node_id"],
        config["reward"],
        config["difficulty"],
        config["blockchain_file"],
        config["peers_file"],
        config["port"],
    )<|MERGE_RESOLUTION|>--- conflicted
+++ resolved
@@ -18,11 +18,7 @@
         config["difficulty"],
         transactions,
         config["blockchain_file"],
-<<<<<<< HEAD
         config.get("peers_file", "configs/peers.txt"),
-=======
-        on_valid_block_callback,
->>>>>>> e6813659
     )
 
     # create a transaction
